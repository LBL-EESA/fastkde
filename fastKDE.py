--- conflicted
+++ resolved
@@ -532,13 +532,7 @@
             conformSlice = self.numVariables*[newaxis]
             conformSlice[v] = slice(None,None,None)
             #Transform the PDF
-<<<<<<< HEAD
-            conformanceSlice = self.numVariables*[newaxis]
-            conformanceSlice[v] = slice(None,None,None)
-            self.pdf /= self.axes[v][conformanceSlice[::-1]]
-=======
             self.pdf /= self.axes[v][conformSlice[::-1]]
->>>>>>> 87ed7c74
 
     #Set self.fSC for backward compatibility
     self.fSC = self.pdf
